--- conflicted
+++ resolved
@@ -519,13 +519,6 @@
                 filter_name=self.filter_names[iepochs], add_noise=add_noise)
             ix = nx/2
             iy = ny/2
-<<<<<<< HEAD
-            sub_bounds = galsim.BoundsI(int(ix-0.5*nx), int(ix+0.5*nx-1),
-                                        int(iy-0.5*ny), int(iy+0.5*ny-1))
-            sub_image.setOrigin(galsim.PositionI(sub_bounds.xmin, sub_bounds.ymin))
-            # Find the overlapping bounds between the large image and the individual postage
-            # stamp.
-=======
             print isrcs, ix, iy, nx, ny
             sub_bounds = galsim.BoundsI(int(ix-0.5*nx), int(ix+0.5*nx-1),
                                         int(iy-0.5*ny), int(iy+0.5*ny-1))
@@ -534,7 +527,6 @@
 
             # Find the overlapping bounds between the large image and the 
             # individual stamp.
->>>>>>> 641fecb0
             bounds = sub_image.bounds & model_image.bounds
             model_image[bounds] += sub_image[bounds]
 
