--- conflicted
+++ resolved
@@ -590,15 +590,11 @@
 
         segment_image[bounds] += sub_image[bounds]
 
-<<<<<<< HEAD
+    segment_image.addNoise(noise_model)
+
     outfile = "../TestData/test_lsst_blended_image.fits"
     print("Saving to {}".format(outfile))
-    segment_image.write(outfile)
-=======
-    segment_image.addNoise(noise_model)
-
-    segment_image.write("../TestData/test_lsst_blended_image.fits")
->>>>>>> aa8b578c
+	segment_image.write(outfile)
 
 
 if __name__ == "__main__":
