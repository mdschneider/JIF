#!/usr/bin/env python
# encoding: utf-8
"""
run_prob_shear_transform.py

Run the tests of galaxy model probability distribution transformation under
shear.

Created by Michael Schneider on 2016-10-22
"""

import argparse
import sys
import os.path
import copy
import ConfigParser
import h5py
import numpy as np
import numpy as nparams
import matplotlib.pyplot as plt
from statsmodels.nonparametric.kde import kdensity

import galsim
import jif

import logging


# Print log messages to screen:
logging.basicConfig(level=logging.DEBUG,
                    format='%(asctime)s - %(levelname)s - %(message)s')
# Print log messages to file:
#logging.basicConfig(filename='logs/run_prob_shear_transform.log',
#                     level=logging.DEBUG,
#                     format='%(asctime)s - %(levelname)s - %(message)s')


def make_configs(cfg_name, cfg_params_name, image_file, roaster_file, params, shear, 
                 galaxy_model="Spergel", nsamples=100):
    make_param_config(cfg_params_name, params, shear)
    make_roaster_config(cfg_name, cfg_params_name, image_file, roaster_file, 
                        galaxy_model, nsamples)
    return None


def make_param_config(cfg_name, params, shear):
    logging.info("Making {}".format(cfg_name))

    cfgfile = open(cfg_name, 'w')

    Config = ConfigParser.ConfigParser()

    Config.add_section('parameters')
    Config.set('parameters', 'redshift', 1.0)
    Config.set('parameters', 'nu', params[0])
    # Config.set('parameters', 'nu', -0.6)
    Config.set('parameters', 'hlr', params[1])
    Config.set('parameters', 'e', params[2])
    Config.set('parameters', 'beta', params[3])
    Config.set('parameters', 'mag_sed1', params[4])
    Config.set('parameters', 'dx', 0.0)
    Config.set('parameters', 'dy', 0.0)

    Config.write(cfgfile)
    cfgfile.close()


def make_roaster_config(cfg_name, cfg_params_name, image_file, roaster_file, 
                        galaxy_model="Spergel", nsamples=100):
    logging.info("Making {}".format(cfg_name))
    cfgfile = open(cfg_name, 'w')

    Config = ConfigParser.ConfigParser()

    Config.add_section('infiles')
    Config.set('infiles', 'infile_1', image_file)

    Config.add_section('metadata')
    Config.set('metadata', 'outfile', roaster_file)

    Config.add_section('data')
    Config.set('data', 'data_format', 'jif_segment')
    Config.set('data', 'segment_number', 0)
    Config.set('data', 'telescope', 'LSST')
    Config.set('data', 'filters', 'r')
    Config.set('data', 'epoch_num', -1)

    Config.add_section('model')
    Config.set('model', 'galaxy_model_type', galaxy_model)
    Config.set('model', 'model_params', 'nu hlr e beta mag_sed1 dx dy')
    # Config.set('model', 'model_params', 'e beta')
    Config.set('model', 'num_sources', 1)
    Config.set('model', 'achromatic', True)

    Config.add_section('init')
    Config.set('init', 'init_param_file', cfg_params_name)
    Config.set('init', 'seed', 324876155)

    Config.add_section('run')
    Config.set('run', 'quiet', True)
    Config.set('run', 'debug', False)
    Config.set('run', 'output_model', False)

    Config.add_section('sampling')
    Config.set('sampling', 'sampler', 'emcee')
    Config.set('sampling', 'nsamples', nsamples)
    Config.set('sampling', 'nwalkers', 32)
    Config.set('sampling', 'nburn', 200)
    Config.set('sampling', 'nthreads', 1)

    Config.write(cfgfile)
    cfgfile.close()
    return None


def get_noise_realization(gg, nx=80, ny=80):
    """
    @brief      Get a realization of the noise in each pixel of the model image
    @param      gg    an instance of GalSimGalaxyModel
    @return     The noise realization.
    """
    # im = gg.get_image()
    # nx, ny = im.array.shape
    noise = jif.telescopes.lsst_noise(random_seed=590025467011)
    im = galsim.Image(nx, ny, scale=gg.pixel_scale_arcsec, init_value=0.)
    im.addNoise(noise)
    return im.array


def run_roaster(cfg_name):
    cfg = jif.RoasterModule.ConfigFileParser(cfg_name)
    rstr, rstr_args = jif.RoasterModule.InitRoaster(cfg)
    resid_rms = jif.RoasterModule.save_model_image(rstr_args, rstr)
    jif.do_roaster_sampling(rstr_args, rstr, sampler=cfg.sampler)
    return None


def load_roaster_samples(roaster_file, segment_number=0):
    f = h5py.File(roaster_file + '_seg0_LSST.h5', 'r')
    g = f['Samples/seg{:d}'.format(segment_number)]
    dat = g['post'][...]
    lnp = g['logprobs'][...]
    paramnames = g['post'].attrs['paramnames']
    print "Input parameter names:", paramnames
    f.close()
    return dat, lnp


def apply_shear(e, g):
    return (e + g) / (1.0 + g.conjugate() * e)


def unshear(e, g):
    return (e - g) / (1.0 - g.conjugate() * e)


def shear_params(p, g):
    e1 = p[0] * np.cos(2*p[1])
    e2 = p[0] * np.sin(2*p[1])

    e_int_c = complex(e1, e2)
    g_c = complex(g[0], g[1])
    e_sh = apply_shear(e_int_c, g_c)

    e = np.abs(e_sh)
    beta = np.mod(np.arctan2(e_sh.imag, e_sh.real) / 2., np.pi)
    return [e, beta]


def unshear_roaster_samples(dat, shear, e_ndx=0, beta_ndx=1):
    nsamples, nwalkers, nparams = dat.shape
    e = np.empty((nsamples, nwalkers), dtype=complex)
    e.real = dat[:, :, e_ndx] * np.cos(2. * dat[:, :, beta_ndx])
    e.imag = dat[:, :, e_ndx] * np.sin(2. * dat[:, :, beta_ndx])
    g = complex(shear[0], shear[1])
    e_int = unshear(e, g)
    e_int_mag = np.abs(e_int)
    e_int_beta = np.mod(np.arctan2(e_int.imag, e_int.real) / 2., np.pi)
    dat[:, :, e_ndx] = e_int_mag
    dat[:, :, beta_ndx] = e_int_beta
    return dat


def make_pdf_plots(dat_nosh, dat_wsh, e_ndx=0, beta_ndx=1):
    fig = plt.figure(figsize=(6, 2 * 6 / 1.618))

    print dat_nosh.shape
    print dat_wsh.shape

    ## |e|
    dens_nosh, x_nosh, bw = kdensity(dat_nosh[:, :, e_ndx], retgrid=True)
    dens_wsh, x_wsh, bw = kdensity(dat_wsh[:, :, e_ndx], retgrid=True)
    ax = plt.subplot(2, 1, 1)
    ax.plot(x_nosh, dens_nosh, label="no shear")
    ax.plot(x_wsh, dens_wsh, label="with shear")
    ax.legend()
    ax.set_xlabel(r"$|e|$")

    ## beta
    dens_nosh, x_nosh, bw = kdensity(dat_nosh[:, :, beta_ndx], retgrid=True)
    dens_wsh, x_wsh, bw = kdensity(dat_wsh[:, :, beta_ndx], retgrid=True)
    ax = plt.subplot(2, 1, 2)
    ax.plot(x_nosh, dens_nosh)
    ax.plot(x_wsh, dens_wsh)
    ax.set_xlabel(r"$\beta$")

    fig.tight_layout()
    fig.savefig("output/density_comparison.png", bbox_inches='tight')


class InspectorArgs(object):
    def __init__(self, infile, roaster_config):
        self.infile = infile + '_seg0_LSST.h5'
        self.roaster_config = roaster_config,
        self.segment_number = 0
        self.keeplast = 0


def main():
    parser = argparse.ArgumentParser(
        description='Run probability shear transform tests.')

    parser.add_argument('--nsamples', type=int, default=500,
        help="Number of MCMC samples (after burnin) [Default: 500]")

    parser.add_argument('--gal_model', type=str, default='Spergel',
        help="Galaxy model name for the simulated data (not for Reaper)")

    args = parser.parse_args()

    logging.debug('Shear probability transform test started')

    shear = [0.0, 0.0]

    ##
    ## Roaster parameters (for fitting the fake data)
    ##
    e_ndx = 2
<<<<<<< HEAD
    beta_ndx = 3    
=======
    beta_ndx = 3
    galaxy_model_roaster = "Spergel"
    # paramnames: nu, hlr, e, beta, mag_sed1
    #   See make_param_config() above in this script
    params_noshear_roaster = [0.3, 1.2, 0.26, 0.5236, 28.5]
    params_wshear_roaster = copy.copy(params_noshear_roaster)
    params_wshear_roaster[2:4] = shear_params(params_noshear_roaster[2:4], shear)
    print "params w/o shear:", params_noshear_roaster
    print "params w/  shear:", params_wshear_roaster    

    ##
    ## GalSimGalaxyModel parameters (for generating the fake data)
    ##
    galaxy_model_gg = "BulgeDisk"
    #
    if galaxy_model_gg == "Spergel":
        active_parameters_gg = ['nu', 'hlr', 'e', 'beta', 'mag_sed1']
        params_noshear_gg = [0.3, 1.2, 0.26, 0.5236, 28.5]
        params_wshear_gg = copy.copy(params_noshear_gg)
        params_wshear_gg[2:4] = shear_params(params_noshear_gg[2:4], shear)
    elif galaxy_model_gg == "BulgeDisk":
        active_parameters_gg = ['e_bulge', 'beta_bulge', 'e_disk', 'beta_disk']
        params_noshear_gg = [0.05, 0.0, 0.3, 0.5236]
        params_wshear_gg = copy.copy(params_noshear_gg)
        params_wshear_gg[0:2] = shear_params(params_noshear_gg[0:2], shear)
        params_wshear_gg[2:4] = shear_params(params_noshear_gg[2:4], shear)
    else:
        raise KeyError("Unsupported galaxy model type")
>>>>>>> b7fb012b

    topdir = 'output'

    if args.gal_model == "Spergel":
        active_parameters = ['nu', 'hlr', 'e', 'beta', 'mag_sed1']

        params_noshear = [0.3, 1.2, 0.26, 0.5236, 28.5]
        params_wshear = copy.copy(params_noshear)
        params_wshear[2:4] = shear_params(params_noshear[2:4], shear)
        print "params w/o shear:", params_noshear
        print "params w/  shear:", params_wshear
    elif args.gal_model == "BulgeDisk":
        active_parameters = ['e_bulge', 'beta_bulge', 'e_disk', 'beta_disk']

        params_noshear = [0.1, 0.0, 0.3, 0.5236]
        params_wshear = copy.copy(params_noshear)
        params_wshear[0:2] = shear_params(params_noshear[0:2], shear)
        params_wshear[2:4] = shear_params(params_noshear[2:4], shear)
        print "params w/o shear:", params_noshear
        print "params w/  shear:", params_wshear  
    else:
        raise KeyError("Unsupported galaxy model")

    roaster_cfg_name_noshear = os.path.join(topdir, 'roaster_config_noshear.cfg')
    params_cfg_name_noshear = os.path.join(topdir, 'roaster_params_noshear.cfg')
    image_file_noshear = os.path.join(topdir, 'roaster_noshear_model_image.h5')
    roaster_file_noshear = os.path.join(topdir, 'roaster_noshear')

    roaster_cfg_name_wshear = os.path.join(topdir, 'roaster_config_wshear.cfg')
    params_cfg_name_wshear = os.path.join(topdir, 'roaster_params_wshear.cfg')
    image_file_wshear = os.path.join(topdir, 'roaster_wshear_model_image.h5')
    roaster_file_wshear = os.path.join(topdir, 'roaster_wshear')

<<<<<<< HEAD
    gg = jif.GalSimGalaxyModel(galaxy_model=args.gal_model,
        telescope_model="LSST",
        psf_model="Model",
        active_parameters=active_parameters)
=======
    gg = jif.GalSimGalaxyModel(galaxy_model=galaxy_model_gg, 
        telescope_model="LSST",
        psf_model="Model",
        active_parameters=active_parameters_gg)
>>>>>>> b7fb012b
    noise_realization = get_noise_realization(gg)
    nx, ny = noise_realization.shape

    ## 0. Generate the test image (without shear)
    make_configs(roaster_cfg_name_noshear, params_cfg_name_noshear,
                 image_file_noshear, roaster_file_noshear,
                 params=params_noshear_roaster, shear=[0., 0.], 
                 nsamples=args.nsamples)
    gg.set_params(params_noshear_gg)
    out_image = galsim.Image(nx, ny, init_value=0.)
    gg.save_footprint(image_file_noshear, out_image=out_image, noise=noise_realization)

    ## 1. Run Roaster on the (unsheared) image
    run_roaster(roaster_cfg_name_noshear)

    iargs = InspectorArgs(roaster_file_noshear, roaster_cfg_name_noshear)
    inspector = jif.RoasterInspector(iargs)
    inspector.plot()
    inspector.plot_data_and_model()

    ## 2. Shear the image
    make_configs(roaster_cfg_name_wshear, params_cfg_name_wshear,
                 image_file_wshear, roaster_file_wshear,
                 params=params_wshear_roaster, shear=shear, 
                 nsamples=args.nsamples)
    gg.set_params(params_wshear_gg)
    out_image = galsim.Image(nx, ny, init_value=0.)
    gg.save_footprint(image_file_wshear, out_image=out_image, noise=noise_realization)

    ## 3. Run Roaster on the sheared image
    run_roaster(roaster_cfg_name_wshear)

    iargs = InspectorArgs(roaster_file_wshear, roaster_cfg_name_wshear)
    inspector = jif.RoasterInspector(iargs)
    inspector.plot()
    inspector.plot_data_and_model()

    ## 4. Unshear the Roaster output parameter samples from step 3.
    dat_wsh, lnp_wsh = load_roaster_samples(roaster_file_wshear)
    dat_wsh = unshear_roaster_samples(dat_wsh, shear, e_ndx=e_ndx, beta_ndx=beta_ndx)

    ## 5. Compare galaxy parameter marginal densities from steps 1 & 4
    dat_nosh, lnp_nosh = load_roaster_samples(roaster_file_noshear)
    make_pdf_plots(dat_nosh, dat_wsh, e_ndx=e_ndx, beta_ndx=beta_ndx)

    logging.debug('Shear probability transform test finished')
    return 0


if __name__ == "__main__":
    sys.exit(main())<|MERGE_RESOLUTION|>--- conflicted
+++ resolved
@@ -236,18 +236,7 @@
     ## Roaster parameters (for fitting the fake data)
     ##
     e_ndx = 2
-<<<<<<< HEAD
     beta_ndx = 3    
-=======
-    beta_ndx = 3
-    galaxy_model_roaster = "Spergel"
-    # paramnames: nu, hlr, e, beta, mag_sed1
-    #   See make_param_config() above in this script
-    params_noshear_roaster = [0.3, 1.2, 0.26, 0.5236, 28.5]
-    params_wshear_roaster = copy.copy(params_noshear_roaster)
-    params_wshear_roaster[2:4] = shear_params(params_noshear_roaster[2:4], shear)
-    print "params w/o shear:", params_noshear_roaster
-    print "params w/  shear:", params_wshear_roaster    
 
     ##
     ## GalSimGalaxyModel parameters (for generating the fake data)
@@ -267,7 +256,6 @@
         params_wshear_gg[2:4] = shear_params(params_noshear_gg[2:4], shear)
     else:
         raise KeyError("Unsupported galaxy model type")
->>>>>>> b7fb012b
 
     topdir = 'output'
 
@@ -301,17 +289,10 @@
     image_file_wshear = os.path.join(topdir, 'roaster_wshear_model_image.h5')
     roaster_file_wshear = os.path.join(topdir, 'roaster_wshear')
 
-<<<<<<< HEAD
     gg = jif.GalSimGalaxyModel(galaxy_model=args.gal_model,
         telescope_model="LSST",
         psf_model="Model",
         active_parameters=active_parameters)
-=======
-    gg = jif.GalSimGalaxyModel(galaxy_model=galaxy_model_gg, 
-        telescope_model="LSST",
-        psf_model="Model",
-        active_parameters=active_parameters_gg)
->>>>>>> b7fb012b
     noise_realization = get_noise_realization(gg)
     nx, ny = noise_realization.shape
 
